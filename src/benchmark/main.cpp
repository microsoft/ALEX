--- conflicted
+++ resolved
@@ -14,11 +14,7 @@
 #include "utils.h"
 
 // Modify these if running your own workload
-<<<<<<< HEAD
 // #define KEY_TYPE double        /*** we now always think that key is array of double ***/
-=======
-#define KEY_TYPE std::string
->>>>>>> 7429a326
 #define PAYLOAD_TYPE double
 
 /*
